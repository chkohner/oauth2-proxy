--- conflicted
+++ resolved
@@ -147,11 +147,7 @@
 		return nil, fmt.Errorf("error loading session: %s", err)
 	}
 
-<<<<<<< HEAD
-	val, _, ok := encryption.Validate(requestCookie, store.CookieOptions.CookieHmacKey, store.CookieOptions.CookieExpire)
-=======
-	val, _, ok := encryption.Validate(requestCookie, store.CookieOptions.Secret, store.CookieOptions.Expire)
->>>>>>> d228d5a9
+	val, _, ok := encryption.Validate(requestCookie, store.CookieOptions.HmacKey, store.CookieOptions.Expire)
 	if !ok {
 		return nil, fmt.Errorf("cookie signature not valid")
 	}
@@ -211,11 +207,7 @@
 		return fmt.Errorf("error retrieving cookie: %v", err)
 	}
 
-<<<<<<< HEAD
-	val, _, ok := encryption.Validate(requestCookie, store.CookieOptions.CookieHmacKey, store.CookieOptions.CookieExpire)
-=======
-	val, _, ok := encryption.Validate(requestCookie, store.CookieOptions.Secret, store.CookieOptions.Expire)
->>>>>>> d228d5a9
+	val, _, ok := encryption.Validate(requestCookie, store.CookieOptions.HmacKey, store.CookieOptions.Expire)
 	if !ok {
 		return fmt.Errorf("cookie signature not valid")
 	}
@@ -236,11 +228,7 @@
 // makeCookie makes a cookie, signing the value if present
 func (store *SessionStore) makeCookie(req *http.Request, value string, expires time.Duration, now time.Time) *http.Cookie {
 	if value != "" {
-<<<<<<< HEAD
-		value = encryption.SignedValue(store.CookieOptions.CookieHmacKey, store.CookieOptions.CookieName, value, now)
-=======
-		value = encryption.SignedValue(store.CookieOptions.Secret, store.CookieOptions.Name, value, now)
->>>>>>> d228d5a9
+		value = encryption.SignedValue(store.CookieOptions.HmacKey, store.CookieOptions.Name, value, now)
 	}
 	return cookies.MakeCookieFromOptions(
 		req,
@@ -284,11 +272,7 @@
 	}
 
 	// An existing cookie exists, try to retrieve the ticket
-<<<<<<< HEAD
-	val, _, ok := encryption.Validate(requestCookie, store.CookieOptions.CookieHmacKey, store.CookieOptions.CookieExpire)
-=======
-	val, _, ok := encryption.Validate(requestCookie, store.CookieOptions.Secret, store.CookieOptions.Expire)
->>>>>>> d228d5a9
+	val, _, ok := encryption.Validate(requestCookie, store.CookieOptions.HmacKey, store.CookieOptions.Expire)
 	if !ok {
 		// Cookie is invalid, create a new ticket
 		return newTicket()
